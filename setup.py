# -*- coding: utf-8 -*-
#
# This file is part of REANA.
# Copyright (C) 2017, 2018, 2019 CERN.
#
# REANA is free software; you can redistribute it and/or modify it
# under the terms of the MIT License; see LICENSE file for more details.

"""REANA-Job-Controller."""

from __future__ import absolute_import, print_function

import os
import re

from setuptools import find_packages, setup

readme = open('README.rst').read()
history = open('CHANGES.rst').read()

tests_require = [
    'check-manifest>=0.25',
    'coverage>=4.0',
    'isort>=4.2.2,<4.3',
    'mock>=2.0',
    'pydocstyle>=1.0.0',
    'pytest-cache>=1.0',
    'pytest-cov>=1.8.0',
    'pytest-pep8>=1.0.6',
    'pytest>=2.8.0',
    'swagger_spec_validator>=2.1.0',
    'pytest-reana>=0.5.0.dev20190404',
]

extras_require = {
    'docs': [
        'Sphinx>=1.4.4,<1.6',
        'sphinx-rtd-theme>=0.1.9',
        'sphinxcontrib-httpdomain>=1.5.0',
        'sphinxcontrib-openapi>=0.3.0',
        'sphinxcontrib-redoc>=1.5.1',
    ],
    'tests': tests_require,
}

extras_require['all'] = []
for key, reqs in extras_require.items():
    if ':' == key[0]:
        continue
    extras_require['all'].extend(reqs)

setup_requires = [
    'pytest-runner>=2.7',
]

install_requires = [
    'apispec>=0.21.0,<0.40',
    'Flask>=0.11',
    'kubernetes>=9.0.0',
    'marshmallow>=2.13',
<<<<<<< HEAD
    'reana-commons>=0.5.0.dev20190213,<0.6.0[kubernetes]',
    'reana-db>=0.5.0.dev20190213,<0.6.0',
    'htcondor',
=======
    'reana-commons>=0.5.0.dev20190402,<0.6.0[kubernetes]',
    'reana-db>=0.5.0.dev20190402,<0.6.0',
>>>>>>> 9b57e9ab
]

packages = find_packages()


# Get the version string. Cannot be done with import!
with open(os.path.join('reana_job_controller', 'version.py'), 'rt') as f:
    version = re.search(
        '__version__\s*=\s*"(?P<version>.*)"\n',
        f.read()
    ).group('version')

setup(
    name='reana-job-controller',
    version=version,
    description=__doc__,
    long_description=readme + '\n\n' + history,
    author='REANA',
    author_email='info@reana.io',
    url='https://github.com/reanahub/reana-job-controller',
    packages=['reana_job_controller', ],
    zip_safe=False,
    entry_points={
        'flask.commands': [
            'openapi = reana_job_controller.cli:openapi',
        ],
    },
    extras_require=extras_require,
    install_requires=install_requires,
    setup_requires=setup_requires,
    tests_require=tests_require,
    classifiers=[
        'Development Status :: 3 - Alpha',
        'Environment :: Web Environment',
        'Intended Audience :: Developers',
        'License :: OSI Approved :: MIT License',
        'Operating System :: OS Independent',
        'Programming Language :: Python :: 3',
        'Programming Language :: Python :: 3.6',
        'Programming Language :: Python :: Implementation :: CPython',
        'Programming Language :: Python',
        'Topic :: Internet :: WWW/HTTP :: Dynamic Content',
        'Topic :: Software Development :: Libraries :: Python Modules',
    ],
)<|MERGE_RESOLUTION|>--- conflicted
+++ resolved
@@ -58,14 +58,9 @@
     'Flask>=0.11',
     'kubernetes>=9.0.0',
     'marshmallow>=2.13',
-<<<<<<< HEAD
-    'reana-commons>=0.5.0.dev20190213,<0.6.0[kubernetes]',
-    'reana-db>=0.5.0.dev20190213,<0.6.0',
-    'htcondor',
-=======
     'reana-commons>=0.5.0.dev20190402,<0.6.0[kubernetes]',
     'reana-db>=0.5.0.dev20190402,<0.6.0',
->>>>>>> 9b57e9ab
+    'htcondor',
 ]
 
 packages = find_packages()
